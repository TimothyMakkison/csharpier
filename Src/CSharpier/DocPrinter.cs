using System;
using System.Collections.Generic;
using System.Linq;
using System.Text;

namespace CSharpier
{
    // a big chunk of the code in here is ported from prettier. The names and layout of the file were
    // kept consistent with how they looked in prettier because not everything
    // was ported over and porting over more code would be easier if this file looked basically the same
    public class DocPrinter
    {
        private static string GenerateSingleIndent(Options options) =>
            options.UseTabs ? "\t" : new string(' ', options.TabWidth);

        private static Indent RootIndent(Options options)
        {
            return new Indent(string.Empty, 0, new List<IndentType>());
        }

        private static Indent MakeIndent(Indent indent, Options options)
        {
<<<<<<< HEAD
            return GenerateIndent(indent, new IndentType("indent", 0), options);
=======
            return this.GenerateIndent(
                indent,
                newPart: new IndentType("indent", 0),
                options
            );
>>>>>>> 4ff79551
        }

        // TODO 2 there is more going on here with dedent and number/string align
        private static Indent GenerateIndent(
            Indent indent,
            IndentType newPart,
            Options options)
        {
            var queue = new List<IndentType>(indent.Queue);
            if (newPart.Type == "dedent")
            {
                queue.RemoveAt(queue.Count - 1);
            }
            else
            {
                queue.Add(newPart);
            }

            var value = string.Empty;
            var length = 0;
            var lastTabs = 0;

            var lastSpaces = 0;
            foreach (var part in queue)
            {
                switch (part.Type)
                {
                    case "indent":
                        Flush();
                        if (options.UseTabs)
                        {
                            AddTabs(1);
                        }
                        else
                        {
                            AddSpaces(options.TabWidth);
                        }
                        break;
                    case "stringAlign":
                        Flush();
                        value += part.Number;
                        // TODO 2 huh? length += part.n.length;
                        break;
                    case "numberAlign":
                        lastTabs += 1;
                        // TODO 2 huh? lastSpaces += part.n;
                        break;
                    default:
                        throw new Exception(part.Type);
                }
            }

            FlushSpaces();

            void AddTabs(int count)
            {
                value += new string('\t', count);
                length += options.TabWidth * count;
            }

            void AddSpaces(int count)
            {
                value += new string(' ', count);
                length += count;
            }

            void Flush()
            {
                if (options.UseTabs)
                {
                    FlushTabs();
                }
                else
                {
                    FlushSpaces();
                }
            }

            void FlushTabs()
            {
                if (lastTabs > 0)
                {
                    AddTabs(lastTabs);
                }

                ResetLast();
            }

            void FlushSpaces()
            {
                if (lastSpaces > 0)
                {
                    AddSpaces(lastSpaces);
                }

                ResetLast();
            }

            void ResetLast()
            {
                lastTabs = 0;
                lastSpaces = 0;
            }

            // TODO 2 in prettier this has a ...ind
            return new Indent(value, length, queue);
        }

        private static bool Fits(
            PrintCommand next,
            Stack<PrintCommand> restCommands,
            int width,
            Options options,
            bool mustBeFlat = false)
        {
            var commandsAsArray = restCommands.Reverse().ToArray();
            var restIdx = commandsAsArray.Length;
            var returnFalseIfMoreStringsFound = false;
            var cmds = new Stack<PrintCommand>();
            cmds.Push(next);
            // `out` is only used for width counting because `trim` requires to look
            // backwards for space characters.
            var output = new StringBuilder();
            while (width >= 0)
            {
                if (cmds.Count == 0)
                {
                    if (restIdx == 0)
                    {
                        return true;
                    }

                    cmds.Push(commandsAsArray[restIdx - 1]);

                    restIdx--;
                    continue;
                }

                var command = cmds.Pop();
                var ind = command.Indent;
                var mode = command.Mode;
                var doc = command.Doc;

                if (doc is StringDoc stringDoc)
                {
                    if (stringDoc.Value != null)
                    {
                        if (returnFalseIfMoreStringsFound)
                        {
                            return false;
                        }
                        output.Append(stringDoc.Value);
                        width -= GetStringWidth(stringDoc.Value);
                    }
                }
                else if (doc != Doc.Null)
                {
                    switch (doc)
                    {
                        case LeadingComment:
                        case TrailingComment:
                            if (output.Length > 0)
                            {
                                returnFalseIfMoreStringsFound = true;
                            }
                            break;
                        case Concat concat:
                            for (var i = concat.Parts.Count - 1; i >= 0; i--)
                            {
                                cmds.Push(
                                    new PrintCommand(ind, mode, concat.Parts[i])
                                );
                            }
                            break;
                        case IndentDoc indent:
                            cmds.Push(
                                new PrintCommand(
                                    MakeIndent(ind, options),
                                    mode,
                                    indent.Contents
                                )
                            );
                            break;
                        case Group group:
                            if (mustBeFlat && group.Break)
                            {
                                return false;
                            }

                            cmds.Push(
                                new PrintCommand(
                                    ind,
                                    group.Break ? PrintMode.MODE_BREAK : mode,
                                    group.Contents
                                )
                            );
                            break;
                        case LineDoc line:
                            switch (mode)
                            {
                                case PrintMode.MODE_FLAT:
                                    if (line.Type != LineDoc.LineType.Hard)
                                    {
                                        if (line.Type != LineDoc.LineType.Soft)
                                        {
                                            output.Append(" ");

                                            width -= 1;
                                        }
                                        break;
                                    }

                                    return true;
                                case PrintMode.MODE_BREAK:
                                    return true;
                            }
                            break;
                        case ForceFlat flat:
                            cmds.Push(
                                new PrintCommand(ind, mode, flat.Contents)
                            );
                            break;
                        case SpaceIfNoPreviousComment:
                            // TODO should this always be considered size one?
                            width -= 1;
                            break;
                        default:
                            throw new Exception(
                                "Can't handle " + doc?.GetType()
                            );
                    }
                }
            }

            return false;
        }

        public static string Print(Doc document, Options options)
        {
            DocPrinterUtils.PropagateBreaks(document);

            var width = options.Width;
            var newLine = Environment.NewLine; // TODO 1 options
            var position = 0;

            var currentStack = new Stack<PrintCommand>();
            currentStack.Push(
                new PrintCommand(
                    RootIndent(options),
                    PrintMode.MODE_BREAK,
                    document
                )
            );

            var output = new StringBuilder();
            var shouldRemeasure = false;
            var newLineNextStringValue = false;
            var indentNextStringValue = true;
            var skipNextNewLine = false;

            var lineSuffix = new List<PrintCommand>();

            void Push(Doc doc, PrintMode printMode, Indent indent)
            {
                currentStack.Push(new PrintCommand(indent, printMode, doc));
            }
            while (currentStack.Count > 0)
            {
                var command = currentStack.Pop();
                if (command.Doc == Doc.Null)
                {
                    continue;
                }
                switch (command.Doc)
                {
                    case StringDoc stringDoc:
                        if (string.IsNullOrEmpty(stringDoc.Value))
                        {
                            break;
                        }
                        if (newLineNextStringValue)
                        {
                            // TODO 1 new line stuff
                            Trim(output);
                            output.Append(newLine + command.Indent.Value);
                            position = command.Indent.Length;
                            newLineNextStringValue = false;
                            indentNextStringValue = false;
                        }
                        else if (indentNextStringValue)
                        {
                            output.Append(command.Indent.Value);
                            position = command.Indent.Length;
                            indentNextStringValue = false;
                        }
                        output.Append(stringDoc.Value);
                        position += GetStringWidth(stringDoc.Value);
                        break;
                    case Concat concat:
                        for (var x = concat.Parts.Count - 1; x >= 0; x--)
                        {
                            Push(concat.Parts[x], command.Mode, command.Indent);
                        }
                        break;
                    case IndentDoc indentBuilder:
                        Push(
                            indentBuilder.Contents,
                            command.Mode,
                            MakeIndent(command.Indent, options)
                        );
                        break;
                    case Group group:
                        switch (command.Mode)
                        {
                            case PrintMode.MODE_FLAT:
                                if (!shouldRemeasure)
                                {
                                    Push(
                                        group.Contents,
                                        group.Break
                                            ? PrintMode.MODE_BREAK
                                            : PrintMode.MODE_FLAT,
                                        command.Indent
                                    );
                                    break;
                                }

                                goto case PrintMode.MODE_BREAK;
                            case PrintMode.MODE_BREAK:
                                shouldRemeasure = false;
                                var next = new PrintCommand(
                                    command.Indent,
                                    PrintMode.MODE_FLAT,
                                    group.Contents
                                );

                                var rem = width - position;

                                if (
                                    !group.Break
                                    && Fits(next, currentStack, rem, options)
                                )
                                {
                                    currentStack.Push(next);
                                }
                                else
                                {
                                    Push(
                                        group.Contents,
                                        PrintMode.MODE_BREAK,
                                        command.Indent
                                    );
                                }
                                break;
                        }
                        break;
                    case LineDoc line:
                        switch (command.Mode)
                        {
                            case PrintMode.MODE_FLAT:
                                if (line.Type == LineDoc.LineType.Soft)
                                {
                                    break;
                                }
                                else if (line.Type == LineDoc.LineType.Normal)
                                {
                                    output.Append(" ");
                                    position += 1;
                                    break;
                                }

                                // This line was forced into the output even if we were in flattened mode, so we need to tell the next
                                // group that no matter what, it needs to remeasure  because the previous measurement didn't accurately
                                // capture the entire expression (this is necessary for nested groups)
                                shouldRemeasure = true;
                                goto case PrintMode.MODE_BREAK;
                            case PrintMode.MODE_BREAK:
                                if (lineSuffix.Any())
                                {
                                    currentStack.Push(command);
                                    lineSuffix.Reverse();
                                    foreach (var otherCommand in lineSuffix)
                                    {
                                        currentStack.Push(otherCommand);
                                    }

                                    lineSuffix.Clear();
                                    break;
                                }

                                if (line.IsLiteral)
                                {
                                    if (output.Length > 0)
                                    {
                                        Trim(output);
                                        if (newLine.Length == 2)
                                        {
                                            if (output[^2] == '\r')
                                            {
                                                output.Length -= 2;
                                            }
                                        }
                                        else
                                        {
                                            if (output[^1] == '\n')
                                            {
                                                output.Length -= 1;
                                            }
                                        }
                                        output.Append(newLine);
                                        position = 0;
                                    }
                                }
                                else
                                {
                                    if (
                                        (!newLineNextStringValue
                                        || !skipNextNewLine)
                                        && output.Length > 0
                                    )
                                    {
                                        Trim(output);
                                        output.Append(
                                            newLine + command.Indent.Value
                                        );
                                        position = command.Indent.Length;
                                    }

                                    if (skipNextNewLine)
                                    {
                                        skipNextNewLine = false;
                                    }
                                }
                                break;
                        }
                        break;
                    case BreakParent:
                        break;
                    case LeadingComment leadingComment:
                        Trim(output);
                        if (
                            (output.Length != 0
                            && output[^1] != '\n')
                            || newLineNextStringValue
                        )
                        {
                            output.Append(newLine);
                        }

                        output.Append(
<<<<<<< HEAD
                            command.Indent.Value + leadingComment.Comment + newLine
=======
                            command.Indent.Value + leadingComment.Comment
>>>>>>> 4ff79551
                        );
                        position = command.Indent.Length;
                        indentNextStringValue = true;
                        newLineNextStringValue = false;
                        skipNextNewLine = false;
                        break;
                    case TrailingComment trailingComment:
                        Trim(output);
                        output.Append(" " + trailingComment.Comment);
                        position = command.Indent.Length;
                        newLineNextStringValue = true;
                        skipNextNewLine = true;
                        break;
                    case SpaceIfNoPreviousComment:
                        if (!newLineNextStringValue)
                        {
                            Push(" ", command.Mode, command.Indent);
                        }
                        break;
                    case ForceFlat forceFlat:
                        Push(
                            forceFlat.Contents,
                            PrintMode.MODE_FLAT,
                            command.Indent
                        );
                        break;
                    default:
                        throw new Exception("didn't handle " + command.Doc);
                }
            }

            if (output.Length == 0 || output[^1] != '\n')
            {
                output.Append(newLine);
            }

            return string.Join(string.Empty, output);
        }

        // TODO 1 in prettier this deals with unicode characters that are double width
        private static int GetStringWidth(string value)
        {
            return value.Length;
        }

        private static void Trim(StringBuilder stringBuilder)
        {
            if (stringBuilder.Length == 0)
            {
                return;
            }

            var i = stringBuilder.Length - 1;
            for (; i >= 0; i--)
            {
                if (stringBuilder[i] != ' ' && stringBuilder[i] != '\t')
                {
                    break;
                }
            }

            stringBuilder.Length = i + 1;
        }

        // // TODO 2 does the above method do the same thing as this method?
        // private int Trim(List<string> output)
        // {
        //     if (output.Count == 0)
        //     {
        //         return 0;
        //     }
        //
        //     var trimCount = 0;
        //
        //     // Trim whitespace at the end of line
        //     while (output.Count > 0 && Regex.IsMatch(output[^1], "^[\\t ]*$"))
        //     {
        //         trimCount += output[^1].Length;
        //         output.RemoveAt(output.Count - 1);
        //     }
        //
        //     if (output.Count > 0)
        //     {
        //         var trimmed = output[^1];
        //         trimmed = Regex.Replace(trimmed, "[\\t ]*$", "");
        //         trimCount += output[^1].Length - trimmed.Length;
        //         output[^1] = trimmed;
        //     }
        //
        //     return trimCount;
        // }
        private record IndentType(string Type, int Number);

        private record PrintCommand(Indent Indent, PrintMode Mode, Doc Doc);

        private enum PrintMode
        {
            MODE_FLAT,
            MODE_BREAK,
            MODE_FORCEFLAT
        }

        private record Indent(string Value, int Length, List<IndentType> Queue);
    }
}<|MERGE_RESOLUTION|>--- conflicted
+++ resolved
@@ -20,15 +20,11 @@
 
         private static Indent MakeIndent(Indent indent, Options options)
         {
-<<<<<<< HEAD
-            return GenerateIndent(indent, new IndentType("indent", 0), options);
-=======
-            return this.GenerateIndent(
+            return GenerateIndent(
                 indent,
                 newPart: new IndentType("indent", 0),
                 options
             );
->>>>>>> 4ff79551
         }
 
         // TODO 2 there is more going on here with dedent and number/string align
@@ -479,11 +475,7 @@
                         }
 
                         output.Append(
-<<<<<<< HEAD
-                            command.Indent.Value + leadingComment.Comment + newLine
-=======
                             command.Indent.Value + leadingComment.Comment
->>>>>>> 4ff79551
                         );
                         position = command.Indent.Length;
                         indentNextStringValue = true;
