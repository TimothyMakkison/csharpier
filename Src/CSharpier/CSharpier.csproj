--- conflicted
+++ resolved
@@ -1,5 +1,5 @@
 <Project Sdk="Microsoft.NET.Sdk">
-    <Import Project="../../CSharpier.Targets"/>
+
     <PropertyGroup>
 		<OutputType>Exe</OutputType>
 		<PackageId>CSharpier</PackageId>
@@ -7,13 +7,10 @@
         <TargetFramework>net5.0</TargetFramework>
         <RootNamespace>CSharpier</RootNamespace>
 		<PackAsTool>true</PackAsTool>
-<<<<<<< HEAD
-=======
 		<Version>0.9.3</Version>
 		<PackageLicenseExpression>MIT</PackageLicenseExpression>
 		<RepositoryUrl>https://github.com/belav/csharpier</RepositoryUrl> 
 		<RepositoryType>git</RepositoryType>
->>>>>>> 81ab2a45
         <Nullable>enable</Nullable>
     </PropertyGroup>
 
