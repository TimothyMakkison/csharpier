--- conflicted
+++ resolved
@@ -87,22 +87,13 @@
             if (returnType != null)
             {
                 // TODO 1 preprocessor stuff is going to be painful, because it doesn't parse some of it. Could we figure that out somehow? that may get complicated
-<<<<<<< HEAD
-                docs.Add(Node.Print(returnType), " ");
-=======
-                declarationGroup.Add(this.Print(returnType), " ");
->>>>>>> f927d913
+                declarationGroup.Add(Node.Print(returnType), " ");
             }
 
             if (explicitInterfaceSpecifier != null)
             {
-<<<<<<< HEAD
-                docs.Add(
+                declarationGroup.Add(
                     Node.Print(explicitInterfaceSpecifier.Name),
-=======
-                declarationGroup.Add(
-                    this.Print(explicitInterfaceSpecifier.Name),
->>>>>>> f927d913
                     Token.Print(explicitInterfaceSpecifier.DotToken)
                 );
             }
@@ -115,13 +106,8 @@
             if (
                 node is ConversionOperatorDeclarationSyntax conversionOperatorDeclarationSyntax
             ) {
-<<<<<<< HEAD
-                docs.Add(
-                    Token.Print(
-=======
                 declarationGroup.Add(
                     this.PrintSyntaxToken(
->>>>>>> f927d913
                         conversionOperatorDeclarationSyntax.ImplicitOrExplicitKeyword,
                         " "
                     ),
@@ -135,13 +121,8 @@
             else if (
                 node is OperatorDeclarationSyntax operatorDeclarationSyntax
             ) {
-<<<<<<< HEAD
-                docs.Add(
+                declarationGroup.Add(
                     Node.Print(operatorDeclarationSyntax.ReturnType),
-=======
-                declarationGroup.Add(
-                    this.Print(operatorDeclarationSyntax.ReturnType),
->>>>>>> f927d913
                     " ",
                     Token.Print(operatorDeclarationSyntax.OperatorKeyword, " "),
                     Token.Print(operatorDeclarationSyntax.OperatorToken)
@@ -150,13 +131,9 @@
 
             if (typeParameterList != null)
             {
-<<<<<<< HEAD
-                docs.Add(TypeParameterList.Print(typeParameterList));
-=======
                 declarationGroup.Add(
-                    this.PrintTypeParameterListSyntax(typeParameterList)
+                    TypeParameterList.Print(typeParameterList)
                 );
->>>>>>> f927d913
             }
 
             if (parameterList != null)
@@ -167,14 +144,10 @@
                 {
                     groupId = Guid.NewGuid().ToString();
                 }
-<<<<<<< HEAD
-                docs.Add(ParameterList.Print(parameterList, groupId));
-=======
                 declarationGroup.Add(
-                    this.PrintParameterListSyntax(parameterList, groupId)
+                    ParameterList.Print(parameterList, groupId)
                 );
                 declarationGroup.Add(Doc.IfBreak(Doc.Null, Doc.SoftLine));
->>>>>>> f927d913
             }
 
             docs.Add(Doc.Group(declarationGroup));
