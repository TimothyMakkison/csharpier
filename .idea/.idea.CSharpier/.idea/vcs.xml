--- conflicted
+++ resolved
@@ -1,10 +1,6 @@
 <?xml version="1.0" encoding="UTF-8"?>
 <project version="4">
   <component name="VcsDirectoryMappings">
-<<<<<<< HEAD
-    <mapping directory="$PROJECT_DIR$/.." vcs="Git" />
-=======
->>>>>>> 143e50e7
     <mapping directory="$PROJECT_DIR$" vcs="Git" />
   </component>
 </project>